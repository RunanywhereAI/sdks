--- conflicted
+++ resolved
@@ -18,18 +18,15 @@
     public func initialize() async throws {
         #if os(iOS) || os(tvOS) || os(watchOS)
         // Configure audio session for playback on iOS/tvOS/watchOS
+        #if os(iOS) || os(tvOS) || os(watchOS)
+        // Configure audio session for playback on iOS/tvOS/watchOS
         let audioSession = AVAudioSession.sharedInstance()
         try audioSession.setCategory(.playAndRecord, mode: .voiceChat, options: [.defaultToSpeaker, .allowBluetooth])
         try audioSession.setActive(true)
         logger.info("System TTS initialized with playback configuration")
         #else
-<<<<<<< HEAD
         // macOS doesn't require audio session configuration
         logger.info("System TTS initialized for macOS")
-=======
-        // On macOS, no audio session configuration needed
-        logger.info("System TTS initialized")
->>>>>>> e7e31a3c
         #endif
     }
 

--- conflicted
+++ resolved
@@ -76,16 +76,13 @@
       "Bash(mv:*)",
       "Bash(pre-commit:*)",
       "Bash(git rev-parse:*)",
-<<<<<<< HEAD
       "WebFetch(domain:www.swiftbysundell.com)",
-      "WebFetch(domain:swiftpackageindex.com)"
-=======
+      "WebFetch(domain:swiftpackageindex.com)",
       "Bash(/Users/sanchitmonga/development/ODLM/sdks/examples/ios/RunAnywhereAI/scripts/build_and_run.sh simulator \"iPhone 16 Pro\")",
       "Bash(rm:*)",
       "Bash(./scripts/fix_pods_sandbox.sh:*)",
       "Bash(xcrun simctl uninstall:*)",
       "Bash(true)"
->>>>>>> bf4d124e
     ],
     "deny": []
   }
